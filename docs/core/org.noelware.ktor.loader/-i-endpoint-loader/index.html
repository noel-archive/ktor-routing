<!doctype html>
<html>
<head>
    <meta name="viewport" content="width=device-width, initial-scale=1" charset="UTF-8">
    <title>IEndpointLoader</title>
<link href="../../../images/logo-icon.svg" rel="icon" type="image/svg"><script>var pathToRoot = "../../../";</script>    <script>const storage = localStorage.getItem("dokka-dark-mode")
const savedDarkMode = storage ? JSON.parse(storage) : false
if(savedDarkMode === true){
    document.getElementsByTagName("html")[0].classList.add("theme-dark")
}</script>
<script type="text/javascript" src="../../../scripts/sourceset_dependencies.js" async></script>
<link href="../../../styles/style.css" rel="Stylesheet">
<link href="../../../styles/jetbrains-mono.css" rel="Stylesheet">
<link href="../../../styles/main.css" rel="Stylesheet">
<link href="../../../styles/prism.css" rel="Stylesheet">
<link href="../../../styles/logo-styles.css" rel="Stylesheet">
<script type="text/javascript" src="../../../scripts/clipboard.js" async></script>
<script type="text/javascript" src="../../../scripts/navigation-loader.js" async></script>
<script type="text/javascript" src="../../../scripts/platform-content-handler.js" async></script>
<script type="text/javascript" src="../../../scripts/main.js" defer></script>
<script type="text/javascript" src="../../../scripts/prism.js" async></script></head>
<body>
<div class="navigation-wrapper" id="navigation-wrapper">
    <div id="leftToggler"><span class="icon-toggler"></span></div>
    <div class="library-name">
<a href="../../../index.html">
<span>ktor-routing</span>            </a>    </div>
<<<<<<< HEAD
    <div>0.3.1-beta
=======
    <div>0.3-beta
>>>>>>> fd07d86b
    </div>
    <div class="pull-right d-flex">
        <button id="theme-toggle-button"><span id="theme-toggle"></span></button>
        <div id="searchBar"></div>
    </div>
</div>
<div id="container">
    <div id="leftColumn">
        <div id="sideMenu"></div>
    </div>
    <div id="main">
<div class="main-content" id="content" pageids="core::org.noelware.ktor.loader/IEndpointLoader///PointingToDeclaration//537371977">
  <div class="breadcrumbs"><a href="../../index.html">core</a><span class="delimiter">/</span><a href="../index.html">org.noelware.ktor.loader</a><span class="delimiter">/</span><a href="index.html">IEndpointLoader</a></div>
  <div class="cover ">
    <h1 class="cover"><span>IEndpoint</span><wbr><span><span>Loader</span></span></h1>
    <div class="platform-hinted " data-platform-hinted="data-platform-hinted"><div class="content sourceset-depenent-content" data-active="" data-togglable=":core:dokkaHtmlPartial/main"><div class="symbol monospace"><span class="token keyword">interface </span><a href="index.html">IEndpointLoader</a><span class="top-right-position"><span class="copy-icon"></span><div class="copy-popup-wrapper popup-to-left"><span class="copy-popup-icon"></span><span>Content copied to clipboard</span></div></span></div><p class="paragraph">Represents a generic endpoint loader to implement with the <code class="lang-kotlin">loader-</code> packages.</p></div></div>
  </div>
  <div class="tabbedcontent">
    <div class="tabs-section" tabs-section="tabs-section"><button class="section-tab" data-active="" data-togglable="Functions">Functions</button><button class="section-tab" data-togglable="Inheritors">Inheritors</button></div>
    <div class="tabs-section-body">
      <h2 class="">Functions</h2>
      <div class="table" data-togglable="Functions"><a data-name="-1026439008%2FFunctions%2F537371977" anchor-label="load" id="-1026439008%2FFunctions%2F537371977" data-filterable-set=":core:dokkaHtmlPartial/main"></a>
        <div class="table-row" data-filterable-current=":core:dokkaHtmlPartial/main" data-filterable-set=":core:dokkaHtmlPartial/main">
          <div class="main-subrow keyValue ">
            <div class=""><span class="inline-flex">
                <div><a href="load.html"><span><span>load</span></span></a></div>
<span class="anchor-wrapper"><span class="anchor-icon" pointing-to="-1026439008%2FFunctions%2F537371977"></span>
                  <div class="copy-popup-wrapper "><span class="copy-popup-icon"></span><span>Link copied to clipboard</span></div>
                </span></span></div>
            <div>
              <div class="title">
                <div class="platform-hinted " data-platform-hinted="data-platform-hinted"><div class="content sourceset-depenent-content" data-active="" data-togglable=":core:dokkaHtmlPartial/main"><div class="symbol monospace"><span class="token keyword">abstract </span><span class="token keyword"></span><span class="token keyword">fun </span><a href="load.html"><span class="token function">load</span></a><span class="token punctuation">(</span><span class="token punctuation">)</span><span class="token operator">: </span><a href="https://kotlinlang.org/api/latest/jvm/stdlib/kotlin.collections/-list/index.html">List</a><span class="token operator">&lt;</span><span class="token keyword"></span><a href="../../org.noelware.ktor.endpoints/-abstract-endpoint/index.html">AbstractEndpoint</a><span class="token operator">&gt;</span><span class="top-right-position"><span class="copy-icon"></span><div class="copy-popup-wrapper popup-to-left"><span class="copy-popup-icon"></span><span>Content copied to clipboard</span></div></span></div><div class="brief "><p class="paragraph">Loads a list of <a href="../../org.noelware.ktor.endpoints/-abstract-endpoint/index.html">AbstractEndpoint</a> instances.</p></div></div></div>
              </div>
            </div>
          </div>
        </div>
      </div>
      <h2 class="">Inheritors</h2>
      <div class="table" data-togglable="Inheritors"><a data-name="1860191970%2FInheritors%2F537371977" anchor-label="ListBasedLoader" id="1860191970%2FInheritors%2F537371977" data-filterable-set=":core:dokkaHtmlPartial/main"></a>
        <div class="table-row" data-filterable-current=":core:dokkaHtmlPartial/main" data-filterable-set=":core:dokkaHtmlPartial/main">
          <div class="main-subrow keyValue ">
            <div class=""><span class="inline-flex">
                <div><a href="../-list-based-loader/index.html">ListBasedLoader</a></div>
<span class="anchor-wrapper"><span class="anchor-icon" pointing-to="1860191970%2FInheritors%2F537371977"></span>
                  <div class="copy-popup-wrapper "><span class="copy-popup-icon"></span><span>Link copied to clipboard</span></div>
                </span></span></div>
            <div></div>
          </div>
        </div>
      </div>
    </div>
  </div>
</div>
      <div class="footer">
        <span class="go-to-top-icon"><a href="#content" id="go-to-top-link"></a></span><span>© 2022 Copyright</span><span class="pull-right"><span>Generated by </span><a href="https://github.com/Kotlin/dokka"><span>dokka</span><span class="padded-icon"></span></a></span>
      </div>
    </div>
</div>

</body></html>
<|MERGE_RESOLUTION|>--- conflicted
+++ resolved
@@ -25,11 +25,7 @@
     <div class="library-name">
 <a href="../../../index.html">
 <span>ktor-routing</span>            </a>    </div>
-<<<<<<< HEAD
     <div>0.3.1-beta
-=======
-    <div>0.3-beta
->>>>>>> fd07d86b
     </div>
     <div class="pull-right d-flex">
         <button id="theme-toggle-button"><span id="theme-toggle"></span></button>
